--- conflicted
+++ resolved
@@ -284,14 +284,8 @@
     dataset = xarray.Dataset({'foo': ('x', np.arange(6))})
     with self.assertRaises(ValueError) as e:
       (
-<<<<<<< HEAD
-        test_util.EagerPipeline()
-        | beam.Create([(xbeam.Key({'x': 0, 'y': 0}), dataset)])
+        [(xbeam.Key({'x': 0, 'y': 0}), dataset)]
         | xbeam.ValidateEachChunk()
-=======
-        [(xbeam.Key({'x': 0, 'y': 0}), dataset)]
-        | xbeam.ValidateChunk()
->>>>>>> 410ca2da
       )
     self.assertIn(
       "Key offset(s) 'y' in Key(offsets={'x': 0, 'y': 0}, vars=None) not found in "
